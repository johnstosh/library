--- conflicted
+++ resolved
@@ -15,10 +15,7 @@
 public interface AuthorMapper {
 
     @Mapping(target = "firstPhotoId", ignore = true)
-<<<<<<< HEAD
     @Mapping(target = "firstPhotoRotation", ignore = true)
-=======
->>>>>>> 18aae83a
     AuthorDto toDto(Author author);
 
     @Mapping(target = "photos", ignore = true)
@@ -27,15 +24,12 @@
     @AfterMapping
     default void afterToDto(Author author, @MappingTarget AuthorDto dto) {
         author.getPhotos().stream()
-<<<<<<< HEAD
                 .min(Comparator.comparing(Photo::getPhotoOrder))
                 .ifPresent(photo -> {
                     dto.setFirstPhotoId(photo.getId());
                     dto.setFirstPhotoRotation(photo.getRotation());
                 });
-=======
                 .min(Comparator.nullsLast(Comparator.comparing(Photo::getPhotoOrder, Comparator.nullsLast(Comparator.naturalOrder()))))
                 .ifPresent(photo -> dto.setFirstPhotoId(photo.getId()));
->>>>>>> 18aae83a
     }
 }