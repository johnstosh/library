/*
 * (c) Copyright 2025 by Muczynski
 */
package com.muczynski.library.domain;

import jakarta.persistence.*;
import lombok.Getter;
import lombok.Setter;

import java.util.Set;

@Entity
@Table(name = "users")
@Getter
@Setter
public class User {
    @Id
    @GeneratedValue(strategy = GenerationType.IDENTITY)
    private Long id;

    private String username;

    @Column(length = 60)
    private String password;

    private String xaiApiKey = "";
    private String googlePhotosApiKey = ""; // OAuth access token
    private String googlePhotosRefreshToken = ""; // OAuth refresh token
    private String googlePhotosTokenExpiry = ""; // ISO 8601 timestamp
    private String googleClientSecret = ""; // Google OAuth client secret
    private String googlePhotosAlbumId = ""; // Permanent album ID for photo export
    private String lastPhotoTimestamp = "";

<<<<<<< HEAD
    // SSO fields
    private String ssoProvider; // "google", "local", or null for legacy users
    private String ssoSubjectId; // OAuth "sub" claim - unique user ID from provider
    private String email; // Email address from SSO provider
=======
    @Enumerated(EnumType.STRING)
    @Column(columnDefinition = "varchar(255) default 'CLASSICAL_DEVOTION'")
    private LibraryCardDesign libraryCardDesign = LibraryCardDesign.CLASSICAL_DEVOTION;
>>>>>>> f36fb868

    @ManyToMany(fetch = FetchType.EAGER)
    @JoinTable(
            name = "users_roles",
            joinColumns = @JoinColumn(name = "user_id"),
            inverseJoinColumns = @JoinColumn(name = "role_id")
    )
    private Set<Role> roles;
}<|MERGE_RESOLUTION|>--- conflicted
+++ resolved
@@ -31,16 +31,14 @@
     private String googlePhotosAlbumId = ""; // Permanent album ID for photo export
     private String lastPhotoTimestamp = "";
 
-<<<<<<< HEAD
     // SSO fields
     private String ssoProvider; // "google", "local", or null for legacy users
     private String ssoSubjectId; // OAuth "sub" claim - unique user ID from provider
     private String email; // Email address from SSO provider
-=======
+
     @Enumerated(EnumType.STRING)
     @Column(columnDefinition = "varchar(255) default 'CLASSICAL_DEVOTION'")
     private LibraryCardDesign libraryCardDesign = LibraryCardDesign.CLASSICAL_DEVOTION;
->>>>>>> f36fb868
 
     @ManyToMany(fetch = FetchType.EAGER)
     @JoinTable(
