--- conflicted
+++ resolved
@@ -370,7 +370,6 @@
     }
 }
 
-<<<<<<< HEAD
 async function movePhotoLeft(bookId, photoId) {
     try {
         await putData(`/api/books/${bookId}/photos/${photoId}/move-left`, {}, false);
@@ -390,7 +389,6 @@
         clearError('books');
     } catch (error) {
         showError('books', 'Failed to move photo right: ' + error.message);
-=======
 async function prepareNewBookForPhoto(title) {
     document.getElementById('new-book-title').value = title;
 
@@ -437,7 +435,6 @@
         await editBook(savedBook.id);
     } catch (error) {
         showError('books', 'Failed to save initial book state: ' + error.message);
->>>>>>> cd9c713f
     }
 }
 
