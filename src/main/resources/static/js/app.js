--- conflicted
+++ resolved
@@ -197,12 +197,9 @@
     }
     if (sectionId === 'settings') {
         loadSettings();
-<<<<<<< HEAD
-=======
     }
     if (sectionId === 'users') {
-        loadUsers();
->>>>>>> a3ffe8f7
+        loadSettings();
     }
     if (sectionId === 'loans') {
         loadLoans();
